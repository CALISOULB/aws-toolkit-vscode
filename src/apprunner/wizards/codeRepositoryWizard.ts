--- conflicted
+++ resolved
@@ -144,7 +144,6 @@
     })
 }
 
-<<<<<<< HEAD
 export function createConnectionPrompter(client: AppRunnerClient): QuickPickPrompter<ConnectionSummary> {
     const itemLoader = (region?: string) =>
         client.listConnections({}).then(resp => {
@@ -159,62 +158,6 @@
                 invalidSelection: conn.Status === 'PENDING_HANDSHAKE',
                 data: conn,
             }))
-=======
-export class ConnectionPrompter extends CachedPrompter<ConnectionSummary> {
-    public constructor(private readonly client: AppRunnerClient) {
-        super()
-    }
-
-    protected load(): Promise<DataQuickPickItem<ConnectionSummary>[]> {
-        return this.client
-            .listConnections({})
-            .then(resp => {
-                const connections = resp.ConnectionSummaryList.filter(conn => conn.Status === 'AVAILABLE').map(
-                    conn => ({
-                        label: conn.ConnectionName!,
-                        data: conn,
-                    })
-                )
-
-                if (connections.length === 0) {
-                    return [
-                        {
-                            label: 'No connections found',
-                            detail: 'Click for documentation on creating a new GitHub connection for App Runner',
-                            data: {} as any,
-                            invalidSelection: true,
-                            onClick: vscode.env.openExternal.bind(
-                                vscode.env,
-                                vscode.Uri.parse(apprunnerConnectionHelpUrl)
-                            ),
-                        },
-                    ]
-                } else {
-                    return connections
-                }
-            })
-            .catch(err => {
-                getLogger().error(`Failed to list GitHub connections: %O`, err)
-                return [
-                    {
-                        label: localize(
-                            'AWS.apprunner.createService.selectConnection.failed',
-                            'Failed to list GitHub connections'
-                        ),
-                        description: localize('AWS.generic.goBack', 'Click to go back'),
-                        data: WIZARD_BACK,
-                    },
-                ]
-            })
-    }
-
-    protected createPrompter(loader: CachedFunction<ConnectionPrompter['load']>): QuickPickPrompter<ConnectionSummary> {
-        const connections = loader()
-        const refreshButton = createRefreshButton()
-        const prompter = createQuickPick(connections, {
-            title: localize('AWS.apprunner.createService.selectConnection.title', 'Select a connection'),
-            buttons: [refreshButton, ...createCommonButtons(apprunnerConnectionHelpUrl)],
->>>>>>> 29c020a6
         })
 
     const noConnection = {
@@ -224,13 +167,13 @@
             'Click for documentation on creating a new GitHub connection for App Runner'
         ),
         invalidSelection: true as const,
-        onClick: vscode.env.openExternal.bind(vscode.env, vscode.Uri.parse(APPRUNNER_CONNECTION_HELP_URL)),
+        onClick: vscode.env.openExternal.bind(vscode.env, vscode.Uri.parse(apprunnerConnectionHelpUrl)),
     }
 
     const refreshButton = createRefreshButton()
     const prompter = createQuickPick<ConnectionSummary>([], {
         title: localize('AWS.apprunner.createService.selectConnection.title', 'Select a connection'),
-        buttons: [refreshButton, ...createCommonButtons(APPRUNNER_CONNECTION_HELP_URL)],
+        buttons: createCommonButtons(apprunnerConnectionHelpUrl),
         itemLoader: partialCached(itemLoader, client.regionCode),
         noItemsFoundItem: noConnection,
         errorItem: localize('AWS.apprunner.createService.selectConnection.failed', 'Failed to list GitHub connections'),
