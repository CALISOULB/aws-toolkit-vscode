--- conflicted
+++ resolved
@@ -23,13 +23,9 @@
 import { S3BucketNode } from '../explorer/s3BucketNode'
 import { S3FolderNode } from '../explorer/s3FolderNode'
 import * as localizedText from '../../shared/localizedText'
-<<<<<<< HEAD
 import { TimeoutError } from '../../shared/utilities/timeoutUtils'
 import { progressReporter } from '../progressReporter'
-=======
-import bytes = require('bytes')
 import globals from '../../shared/extensionGlobals'
->>>>>>> c6ad8ecd
 
 export interface FileSizeBytes {
     /**
